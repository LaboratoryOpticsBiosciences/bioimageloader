--- conflicted
+++ resolved
@@ -14,11 +14,8 @@
 from ._bbbc020 import BBBC020
 from ._bbbc039 import BBBC039
 from ._cellpose import Cellpose
-<<<<<<< HEAD
 from ._bbbc009 import BBBC009
-=======
 from ._bbbc030 import BBBC030
->>>>>>> 02feb3c2
 #     semantic (fg/bg)
 from ._tnbc import TNBC
 from ._bbbc008 import BBBC008
